--- conflicted
+++ resolved
@@ -11,14 +11,11 @@
 
 - Added support for Grouped Query Attention.
 - Added commonsense_qa and social_iqa downstream evaluation tasks
-<<<<<<< HEAD
 - Added ce_loss metric, with TriviaQA and NaturalQuestions tasks
-=======
 - Makes it possible to read from http/https the same way we read from s3/r2.
 - Added MMLU multiple choice (A/B/C/D) 5-shot variant downstream tasks
 - Tokenizer patch
 - Added option to specify number of model replicas when using hybrid sharding.
->>>>>>> 3b16e218
 
 ### Changed
 
