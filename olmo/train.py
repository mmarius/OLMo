--- conflicted
+++ resolved
@@ -184,57 +184,6 @@
 
     def __post_init__(self):
         if self.cfg.fused_loss:
-<<<<<<< HEAD
-=======
-            import flash_attn
-            from flash_attn.ops.triton.cross_entropy import (  # type: ignore
-                cross_entropy_loss,
-            )
-
-            # The `ignored_index` parameter of `cross_entropy_loss` was changed to `ignore_index` in v2.5.8 with commit https://github.com/Dao-AILab/flash-attention/commit/ec6d22143b5d375e253b2ebfc563b26a43f43684
-            ce_loss_use_ignore_index_param = version.parse(flash_attn.__version__) >= version.parse("2.5.8")
-
-            def fused_loss_fn(
-                logits, labels, ignore_index: int = -100, reduction: str = "mean", compute_z_loss: bool = False
-            ):
-                if ce_loss_use_ignore_index_param:
-                    ignore_index_kwarg = {"ignore_index": ignore_index}
-                else:
-                    ignore_index_kwarg = {"ignored_index": ignore_index}
-
-                loss, z_loss = cross_entropy_loss(
-                    logits,
-                    labels,
-                    label_smoothing=0.0,
-                    logit_scale=1.0,
-                    lse_square_scale=0.0,
-                    inplace_backward=False,
-                    process_group=None,
-                    **ignore_index_kwarg,
-                )
-
-                mask = labels != ignore_index
-
-                if reduction == "mean":
-                    loss = loss.sum() / mask.sum()
-                elif reduction == "sum":
-                    loss = loss.sum()
-                else:
-                    loss = loss
-
-                if not compute_z_loss:
-                    return loss, None
-
-                if reduction == "mean":
-                    z_loss = z_loss.sum() / mask.sum()
-                elif reduction == "sum":
-                    z_loss = z_loss.sum()
-                else:
-                    z_loss = z_loss
-
-                return loss, z_loss
-
->>>>>>> c2cedbc3
             self.loss_fn = fused_loss_fn
 
     @property
