from __future__ import annotations

from copy import deepcopy
from dataclasses import asdict, dataclass, field
from glob import glob
from pathlib import Path
from typing import (
    Any,
    Dict,
    Iterable,
    List,
    Optional,
    Tuple,
    Type,
    TypeVar,
    Union,
    cast,
)

import numpy as np
import torch
from omegaconf import DictConfig, ListConfig
from omegaconf import OmegaConf as om
from omegaconf.errors import OmegaConfBaseException
from torch.distributed.fsdp import MixedPrecision, ShardingStrategy

from .aliases import PathOrStr
from .exceptions import OLMoConfigurationError
from .util import StrEnum

__all__ = [
    "ActivationType",
    "ActivationCheckpointingStrategy",
    "BlockType",
    "LayerNormType",
    "InitFnType",
    "ModelConfig",
    "OptimizerType",
    "OptimizerConfig",
    "SchedulerType",
    "SchedulerConfig",
    "DataConfig",
    "InstanceFilterConfig",
    "EvaluatorConfig",
    "TokenizerConfig",
    "TrainConfig",
    "PaddingDirection",
    "TruncationDirection",
    "SpeedMonitorConfig",
    "WandbConfig",
    "CompilerConfig",
    "WandbConfig",
    "DDPConfig",
    "DistributedStrategy",
    "DDPGradSyncMode",
    "FSDPPrecision",
    "FSDPWrapStrategy",
    "FSDPConfig",
    "CheckpointType",
]

C = TypeVar("C", bound="BaseConfig")
D = TypeVar("D", bound="DictConfig|ListConfig")


class BaseConfig:
    @classmethod
    def _register_resolvers(cls, validate_paths: bool = True):
        # Expands path globs into a list.
        def path_glob(*paths) -> List[str]:
            out = []
            for path in paths:
                matches = sorted(glob(path))
                if not matches and validate_paths:
                    raise FileNotFoundError(f"{path} does not match any files or dirs")
                out.extend(matches)
            return out

        # Chooses the first path in the arguments that exists.
        def path_choose(*paths) -> str:
            from .util import is_url

            for path in paths:
                if is_url(path) or Path(path).exists():
                    return path
            if validate_paths:
                raise FileNotFoundError(", ".join(paths))
            else:
                return ""

        # Finds the latest checkpoint in a folder.
        def path_last_checkpoint(path) -> str:
            from .util import find_latest_checkpoint

            latest_checkpoint = find_latest_checkpoint(path)
            if latest_checkpoint is None:
                if validate_paths:
                    raise FileNotFoundError(f"Could not find a latest checkpoint at {path}")
                else:
                    return ""
            else:
                return str(latest_checkpoint)

        om.register_new_resolver("path.glob", path_glob, replace=True)
        om.register_new_resolver("path.choose", path_choose, replace=True)
        om.register_new_resolver("path.last_checkpoint", path_last_checkpoint, replace=True)

    @classmethod
    def update_legacy_settings(cls, config: D) -> D:
        """
        Update the legacy config settings whose schemas have undergone backwards-incompatible changes.
        """
        return config

    @classmethod
    def new(cls: Type[C], **kwargs) -> C:
        cls._register_resolvers()
        conf = om.structured(cls)
        try:
            if kwargs:
                conf = om.merge(conf, kwargs)
            return cast(C, om.to_object(conf))
        except OmegaConfBaseException as e:
            raise OLMoConfigurationError(str(e))

    @classmethod
    def load(
        cls: Type[C],
        path: PathOrStr,
        overrides: Optional[List[str]] = None,
        key: Optional[str] = None,
        validate_paths: bool = True,
    ) -> C:
        """Load from a YAML file."""
        cls._register_resolvers(validate_paths=validate_paths)
        schema = om.structured(cls)
        try:
            raw = om.load(str(path))
            if key is not None:
                raw = raw[key]  # type: ignore
            raw = cls.update_legacy_settings(raw)
            conf = om.merge(schema, raw)
            if overrides:
                conf = om.merge(conf, om.from_dotlist(overrides))
            return cast(C, om.to_object(conf))
        except OmegaConfBaseException as e:
            raise OLMoConfigurationError(str(e))

    def save(self, path: PathOrStr) -> None:
        """Save to a YAML file."""
        om.save(config=self, f=str(path))

    def asdict(self, exclude: Optional[Iterable[str]] = None) -> Dict[str, Any]:
        out = asdict(self)  # type: ignore
        if exclude is not None:
            for name in exclude:
                if name in out:
                    del out[name]
        return out

    def update_with(self, **kwargs):
        result = deepcopy(self)
        for key, value in kwargs.items():
            setattr(result, key, value)
        return result


class LayerNormType(StrEnum):
    default = "default"
    """
    The default LayerNorm implementation, equivalent to PyTorch's built-in version.
    """

    low_precision = "low_precision"
    """
    A low-precision version of the default LayerNorm.
    """

    rms = "rms"
    """
    An RMSNorm implementation. When using ``torch.compile`` this is
    probably the fastest implementation.
    """


class ActivationType(StrEnum):
    gelu = "gelu"
    relu = "relu"
    swiglu = "swiglu"


class BlockType(StrEnum):
    sequential = "sequential"

    llama = "llama"
    """
    A block similar to the sequential block with slightly different
    implementations of operations like attention to imitate the behavior of Llama.
    """


class InitFnType(StrEnum):
    mitchell = "mitchell"
    """
    The strategy suggested to us by Mitchell Wortsman from UW.
    This uses a truncated normal distribution with an adaptive standard deviation that depends
    on the size of the weights as well as the depth of the layer.
    """

    normal = "normal"
    """
    All weights are initialized from the same normal distribution.
    """

    kaiming_normal = "kaiming_normal"
    """
    All weights are initialized with the Kaiming method from a normal distribution.
    Note this currently won't work with FSDP.
    """

    fan_in = "fan_in"
    """
    "Fan-in variance scaling", i.e. normal with a standard deviation of ``1/sqrt(d_in)`` where ``d_in``
    is the input dimensionality of the kernel.
    """

    full_megatron = "full_megatron"
    """
    This is what metaseq calls "full megatron init". It is the init used for Llama 2.
    """


@dataclass
class ModelConfig(BaseConfig):
    """
    OLMo (model) configuration.
    """

    # Note that the defaults for these attributes are equivalent to the base GPT2 model.

    d_model: int = 768
    """
    The hidden size of the model.
    """

    n_heads: int = 12
    """
    The number of self-attention heads.
    """

    n_kv_heads: Optional[int] = None
    """
    The number of heads to use for keys and values. Defaults to `n_heads`.
    Set this to ``None`` or ``n_heads`` for normal multi-head attention.
    Set this to 1 for multi-query attention.
    Set it to some in-between value for Llama2-style grouped query attention.
    """

    clip_qkv: Optional[float] = None
    """
    Clip QKV to this value when set.
    """

    n_layers: int = 12
    """
    The number of layers/blocks.
    """

    mlp_ratio: int = 4
    """
    The ratio of the inner MLP dimensionality to ``d_model``.
    This is only used when ``mlp_hidden_size`` is not set.
    """

    mlp_hidden_size: Optional[int] = None
    """
    Set the exact hidden size for the MLP. Otherwise the inner MLP hidden size will be set to `mlp_ratio * d_model`.
    """

    activation_type: ActivationType = ActivationType.swiglu
    """
    The activation function to use within the MLP layers.
    """

    block_type: BlockType = BlockType.sequential
    """
    The transformer block implementation.
    """

    block_group_size: int = 1
    """
    The number of blocks to group together into a single parent block.
    This has no affect on the number of parameters in the model and is only used to wrap groups
    of blocks together with a single FSDP wrapper during training.
    """

    alibi: bool = False
    """
    If ``True``, use ALiBi embeddings. Mutually exclusive with ``rope``.
    """

    alibi_bias_max: float = 8.0
    """
    Maximum absolute value of ALiBi bias.
    """

    rope: bool = False
    """
    Use rotary positional embeddings (RoPE). Mutually exclusive with ``alibi``.
    """

    rope_full_precision: bool = True
    """
    If ``True``, apply RoPE embeddings at full precision regardless of the input type. Otherwise,
    apply RoPE at the precision of the input.
    """

    rope_theta: int = 10_000
    """
    The theta setting for RoPE.
    """

    flash_attention: bool = False
    """
    If ``True``, use ``FlashAttention``.
    """

    attention_dropout: float = 0.1
    """
    The dropout probability within the attention modules.
    """

    multi_query_attention: Optional[bool] = None
    """
    Deprecated. Use n_kv_heads instead.
    """

    attention_layer_norm: bool = False
    """
    Apply layer norm to the keys and queries within the attention mechanism.
    This can help stabilize training.
    """

    residual_dropout: float = 0.1
    """
    The dropout probability for the MLP and attention output within each block.
    """

    embedding_dropout: float = 0.1
    """
    The dropout probability for embeddings.
    """

    embedding_layer_norm: bool = False
    """
    Apply layer norm directly to the embeddings.
    """

    layer_norm_type: LayerNormType = LayerNormType.default
    """
    The layernorm implementation to use.
    """

    layer_norm_with_affine: bool = True
    """
    Whether to include bias and weight parameters for the layer norms.
    This only affects layer norms that are immediately followed by a linear layer in the forward pass,
    so everything except QK-norms. To turn off affines for QK norms as well, set :attr:`attention_layer_norm_with_affine`
    to ``False``.
    """

    layer_norm_eps: float = 1e-05

    attention_layer_norm_with_affine: bool = True
    """
    Toggle affine transform for the QK norms.
    """

    max_sequence_length: int = 1024
    """
    The maximum input sequence length supported by the model.
    """

    include_bias: bool = True
    """
    Whether or not to include bias parameters in linear layers.
    In PaLM, they got rid of all bias terms because they found that large
    models tend to have near 0 bias terms anyway.
    """

    bias_for_layer_norm: Optional[bool] = None
    """
    Whether or not to include bias parameters in layer norm.
    This is separate from the include_bias parameter, because of a ROCm crash when biases are disabled in
    layer norm.
    When this is None (the default), it inherits the setting from include_bias.
    """

    scale_logits: bool = False
    """
    If ``True``, scale the output logits by ``1 / sqrt(d_model)``.
    """

    vocab_size: int = 50257
    """
    Vocabulary size of the model.
    """

    embedding_size: Optional[int] = 50304
    """
    The number of embeddings, i.e. the number of tokens. If set to ``None`` it will default
    to ``vocab_size``. If ``vocab_size`` is not a multiple of 128, setting this to the
    next multiple of 128 that's greater than ``vocab_size`` can improve throughput
    substantially.
    """

    weight_tying: bool = True
    """
    Whether to tie output linear weights to the input embedding.
    """

    eos_token_id: int = 50256
    """
    The ID of the end-of-sentence special token.
    """

    pad_token_id: int = 50256
    """
    The ID of the token to use for padding. Defaults to the ID of the EOS token.
    """

    init_device: Optional[str] = None
    """
    The torch device to use when initializing the model parameters, e.g. "cpu", "cuda:0", "meta".
    """

    init_fn: InitFnType = InitFnType.normal
    """
    The weight initialization strategy.
    """

    init_std: float = 0.02
    """
    The standard deviation to use when initializing weights with a "fixed distribution" ``init_fn``, such
    as "normal".
    """

    init_cutoff_factor: Optional[float] = None
    """
    A positive factor used to scale the cutoff values when initializing weights with a "fixed distribution" ``init_fn``, such
    as "normal". Setting this to None means values are not cutoff.
    """

    precision: Optional[str] = None
    """
    Precision used to train/evaluate with. You shouldn't set this directly.
    See :data:`TrainConfig.precision` instead.
    """

    scale_emb_init: bool = False
    """
    If ``True``, embeddings are scaled up by ``sqrt(d_model)`` during initialization.
    Currently this is only used with `full_megatron` init when ``emb_init_std`` is unset.
    """

    emb_init_std: Optional[float] = None
    """
    Override the standard deviation to use when initializing the embedding weights.
    """

    norm_after: bool = False
    """
    Apply norm after the attention/feedforward layers rather than before, as introduced in the Swin transformer paper (Liu et al).
    """

    @property
    def effective_n_kv_heads(self) -> int:
        if self.n_kv_heads is None:
            if self.multi_query_attention is True:
                return 1
            else:
                return self.n_heads
        else:
            if self.multi_query_attention is None:
                return self.n_kv_heads
            if self.multi_query_attention:
                n_kv_heads_should_be = 1
            else:
                n_kv_heads_should_be = self.n_heads
            if self.n_kv_heads == n_kv_heads_should_be:
                return n_kv_heads_should_be
            else:
                raise OLMoConfigurationError(
                    "You can't set `multi_query_attention` and `n_kv_heads` at the same time."
                )


class OptimizerType(StrEnum):
    lionw = "lionw"
    adamw = "adamw"


@dataclass
class OptimizerConfig(BaseConfig):
    name: OptimizerType = OptimizerType.lionw
    learning_rate: float = 1.0e-4
    weight_decay: float = 0.01
    betas: Tuple[float, float] = (0.9, 0.95)
    eps: float = 1e-5

    no_decay_norm_and_bias: Optional[bool] = None
    """
    Deprecated. Use ``decay_norm_and_bias`` and ``decay_embeddings`` instead.
    """

    selective_updates: bool = False
    """
    If ``True``, optimizer parameter and state updates are skipped when the corresponding gradient is 0.
    """

    decay_norm_and_bias: bool = False
    decay_embeddings: bool = False
    metrics_log_interval: Optional[int] = None
    """
    The interval with which to collect and log detailed parameter-specific metrics.
    This only applies when logging to W&B, since these metrics won't be logged to the console.
    If not set, defaults to the wandb `log_interval`.
    """

    record_update_metrics: bool = False
    """
    Whether to record detailed metrics about the optimizer's parameter updates, like the norm and max
    of the update with AdamW.
    """

    def __post_init__(self):
        self.betas = tuple(self.betas)  # type: ignore[assignment]

    @classmethod
    def update_legacy_settings(cls, config: D) -> D:
        new_config = config.copy()
        if om.is_dict(new_config):
            assert isinstance(new_config, DictConfig)

            if hasattr(new_config, "name") and new_config.name == "decoupled_lionw":
                new_config.name = "lionw"
                if hasattr(new_config, "eps"):
                    del new_config.eps

        return new_config


class SchedulerType(StrEnum):
    cosine_with_warmup = "cosine_with_warmup"
    linear_with_warmup = "linear_with_warmup"
    inverse_sqrt_with_warmup = "inverse_sqrt_with_warmup"
    max_scheduler = "max_scheduler"
    constant = "constant"
<<<<<<< HEAD
    constant_with_warmup = "constant_with_warmup"
=======
    cosine_linear_envelope = "cosine_linear_envelope"
>>>>>>> 0b920774


class SchedulerUnits(StrEnum):
    steps = "steps"
    tokens = "tokens"


@dataclass
class SchedulerConfig(BaseConfig):
    name: SchedulerType = SchedulerType.cosine_with_warmup
    units: SchedulerUnits = SchedulerUnits.steps
    t_warmup: Union[int, float] = 100
    t_max: Optional[Union[int, float]] = None
    alpha_f: float = 0.1

    grad_clip_warmup_steps: Optional[Union[int, float]] = None
    """
    The warmup period for which the max grad norm (or norm ratio) will be set to its
    warmup value of `max_grad_norm * grad_clip_warmup_factor`.
    """

    grad_clip_warmup_factor: Optional[float] = None
    """
    The ratio of the max allowed gradient norm (or norm ratio) for clipping during the warmup period
    vs after the warmup period.
    """

    warmup_min_lr: Optional[float] = None
    """
    The starting LR during the warmup period. If not set this defaults to 10% of
    the target LR.
    """


class PaddingDirection(StrEnum):
    right = "right"
    left = "left"


@dataclass
class InstanceFilterConfig(BaseConfig):
    repetition_max_period: int = 13
    repetition_min_period: int = 1
    repetition_max_count: int = 32


@dataclass
class DataConfig(BaseConfig):
    paths: Optional[List[str]] = None
    memmap_dtype: str = "uint16"
    datasets: Optional[Dict[str, List[str]]] = None
    label_mask_paths: Optional[List[str]] = None
    pad_direction: PaddingDirection = PaddingDirection.right
    generate_attention_mask: bool = False
    generate_doc_lengths: bool = False
    num_workers: int = 0
    drop_last: bool = False
    pin_memory: bool = False
    prefetch_factor: Optional[int] = None
    persistent_workers: bool = False
    timeout: int = 0
    seed: Optional[int] = None
    instance_filter: Optional[InstanceFilterConfig] = None

    @property
    def effective_memmap_dtype(self):
        try:
            # getattr will check this is part of numpy module, while np.dtype will check
            # if this is a valid numpy dtype.
            np.dtype(dtype := getattr(np, self.memmap_dtype))
        except (AttributeError, TypeError) as e:
            raise TypeError(f"Value {self.memmap_dtype} is not a valid numpy type") from e
        return dtype


class EvaluatorType(StrEnum):
    downstream = "downstream"
    lm = "lm"


@dataclass
class EvaluatorConfig(BaseConfig):
    label: str
    type: EvaluatorType = EvaluatorType.lm
    data: DataConfig = field(default_factory=DataConfig)
    device_eval_batch_size: Optional[int] = None
    subset_num_batches: Optional[int] = None


class TruncationDirection(StrEnum):
    right = "right"
    left = "left"


@dataclass
class TokenizerConfig(BaseConfig):
    identifier: str = "gpt2"
    truncate_direction: TruncationDirection = TruncationDirection.right


@dataclass
class WandbConfig(BaseConfig):
    project: Optional[str] = None
    entity: Optional[str] = "ai2-llm"
    group: Optional[str] = None
    name: Optional[str] = None
    tags: Optional[List[str]] = field(default_factory=lambda: ["watching"])
    log_artifacts: bool = False
    rank_zero_only: bool = True
    log_interval: int = 1


@dataclass
class SpeedMonitorConfig(BaseConfig):
    window_size: int = 100
    gpu_flops_available: Optional[Union[float, int]] = None


@dataclass
class CompilerConfig(BaseConfig):
    mode: Optional[str] = None
    """
    The mode to compile the model in. At the moment this can be "default",
    "reduce-overhead" (useful for smaller models/batches), or "max-autotune"
    (the fastest for larger models, but takes a long time to compile).
    """

    fullgraph: bool = False
    """
    Whether it is OK to break model into several subgraphs when compiling.
    Note that this is not compatible with FSDP.
    """

    backend: str = "inductor"
    """
    The backend to use.
    """


class DistributedStrategy(StrEnum):
    ddp = "ddp"
    """
    Wrap OLMo in torch.nn.parallel.DistributedDataParallel to train across ranks.
    """

    fsdp = "fsdp"
    """
    Wrap OLMo in torch.distributed.fsdp.FullyShardedDataParallel to train across ranks.
    """


class DDPGradSyncMode(StrEnum):
    batch = "batch"
    """
    Synchronize gradients after computation at each bucket only at the last micro-batch.
    This is slightly faster than gradient syncs across each micro-batch but will consume more memory.
    Can use this mode only when `find_unused_params` is set to False.
    """

    micro_batch = "micro_batch"
    """
    Synchronize gradients after computation at each bucket per micro-batch.
    This will be slightly slower than gradient sync at the last micro-batch, but will consume less memory.
    Can use this mode with both option of `find_unused_params` but specifically recommended to use with `find_unused_params`
    set to True, to prevent errors.
    """


@dataclass
class DDPConfig(BaseConfig):
    grad_sync_mode: DDPGradSyncMode = DDPGradSyncMode.batch
    """
    Gradient sync mode for DDP

    Note: When `find_unused_params` is set, set `grad_sync_mode` to `micro_batch` as different micro-batches might activate
    different parts of the model, ex- MOEs.
    """

    find_unused_params: bool = False
    """
    (from torch documentation)

    This mode allows running backward on a subgraph of the model, and DDP finds out which parameters
    are involved in the backward pass by traversing the autograd graph from the model output and marking
    all unused parameters as ready for reduction. Note that traversing the autograd graph introduces extra overheads,
    so applications should only set find_unused_parameters to True when necessary.
    """


class FSDPWrapStrategy(StrEnum):
    by_block = "by_block"
    """
    Wrap each OLMo block with its own FSDP instance.
    """

    by_block_and_size = "by_block_and_size"
    """
    Like 'by_block' but `wte` and `ff_out` will be wrapped separately as well.
    """

    by_block_group = "by_block_group"
    """
    Wrap each block group together into its own FSDP instance.
    This requires :attr:`~ModelConfig.block_group_size` to be bigger than 1.
    """

    by_block_group_and_size = "by_block_group_and_size"
    """
    Like 'by_block_group' but `wte` and `ff_out` will be wrapped separately as well.
    """

    size_based = "size_based"
    """
    Used PyTorch's default size-based auto wrap policy.
    """

    one_in_two = "one_in_two"
    one_in_three = "one_in_three"
    one_in_four = "one_in_four"
    one_in_five = "one_in_five"


class FSDPPrecision(StrEnum):
    pure = "pure"
    """
    Equivalent to :class:`torch.distributed.fsdp.MixedPrecision` with ``param_dtype``, ``reduce_dtype``,
    and ``buffer_dtype`` all set to the autocast precision data type.
    """

    mixed = "mixed"
    """
    Equivalent to :class:`torch.distributed.fsdp.MixedPrecision` with ``param_dtype``, and ``buffer_dtype``
    set to the autocast precision data type, while ``reduce_dtype`` is set to fp32.
    """


@dataclass
class FSDPConfig(BaseConfig):
    use_orig_params: bool = True
    """
    This must be ``True`` if using ``compile`` or you want to track the parameter norm during training.
    """

    sharding_strategy: ShardingStrategy = ShardingStrategy.FULL_SHARD

    wrapping_strategy: Optional[FSDPWrapStrategy] = None
    """
    The wrapping strategy to use. If ``None``, the default, the model is wrapped with a single top-level
    FSDP instance.
    """

    precision: Optional[FSDPPrecision] = FSDPPrecision.pure

    hybrid_sharding_num_model_replicas: Optional[int] = None
    """
    The number of model instances, when using a hybrid sharding strategy.
    If not ``None``, this must divide the total number of nodes. If ``None``, the default,
    a model instance is used per node (as determined by ``get_world_size() // get_local_world_size()``).
    PyTorch's default HSDP behavior matches this default behavior.
    """


class CheckpointType(StrEnum):
    sharded = "sharded"
    unsharded = "unsharded"
    sharded_ephemeral = "sharded_ephemeral"


class ShardedCheckpointerType(StrEnum):
    torch_new = "torch_new"
    torch_legacy = "torch_legacy"
    local = "local"
    olmo_core = "olmo_core"


class ActivationCheckpointingStrategy(StrEnum):
    whole_layer = "whole_layer"
    """
    Checkpoint every transformer layer.
    """

    one_in_two = "one_in_two"
    """
    Checkpoint one in two transformer layers.
    """

    one_in_three = "one_in_three"
    """
    Checkpoint one in three transformer layers.
    """

    one_in_four = "one_in_four"
    """
    Checkpoint one in four transformer layers.
    """

    one_in_eight = "one_in_eight"
    """
    Checkpoint one in eight transformer layers.
    """

    two_in_three = "two_in_three"
    """
    Checkpoint two out of every three transformer layers.
    """

    three_in_four = "three_in_four"
    """
    Checkpoint three out of four of every transformer layers.
    """

    fine_grained = "fine_grained"
    """
    Focus checkpointing on where it is cheap to recompute and saves most memory.
    """


@dataclass
class TrainConfig(BaseConfig):
    """
    OLMo training configuration.
    """

    run_name: Optional[str] = None
    """
    The name of the run.
    """

    seed: int = 6198
    """
    Used to seed all initial RNG states.
    """

    epoch: Optional[int] = None
    """
    Increment this when starting a new epoch.
    """

    dry_run: bool = False
    """
    If ``True``, don't actually train.
    """

    model: ModelConfig = field(default_factory=ModelConfig)
    """
    OLMo Model configuration.
    """

    optimizer: OptimizerConfig = field(default_factory=OptimizerConfig)
    """
    Optimizer configuration.
    """

    scheduler: SchedulerConfig = field(default_factory=SchedulerConfig)
    """
    Learning rate scheduler configuration.
    """

    data: DataConfig = field(default_factory=DataConfig)
    """
    Training data configuration.
    """

    restore_dataloader: bool = True
    """
    When restarting, restore the data loader to where it left off.
    If you restarting in order to train on a different dataset, set this to ``False``.
    """

    fast_forward_batches: Optional[int] = None
    """
    When restarting, use this to fast-forward the dataloader beyond the last checkpoint.
    This can be useful when restarting due to a loss spike in order to skip the data that
    corresponded to the spike.
    """

    evaluators: List[EvaluatorConfig] = field(default_factory=list)
    """
    Evaluation configurations.
    """

    eval_interval: int = 1000
    """
    How often (in terms of batches) to run evaluations.
    """

    tokenizer: TokenizerConfig = field(default_factory=TokenizerConfig)
    """
    Tokenizer configuration.
    """

    save_folder: str = "./"
    """
    The directory to save checkpoints to.
    """

    remote_save_folder: Optional[str] = None
    """
    A folder in a cloud bucket to upload saved checkpoints to.
    """

    canceled_check_interval: int = 50
    """
    How often (in batches) to check if the run has been canceled or reached its time limit.
    """

    save_interval: Optional[int] = 1000
    """
    How often (in terms of steps) to save sharded training state checkpoints.
    """

    save_interval_unsharded: Optional[int] = None
    """
    How often (if at all) to save unsharded training state checkpoint.
    For large models it can be costly to save these, so it usually makes sense to save
    these less often than regular (sharded) training checkpoints.
    """

    save_interval_ephemeral: Optional[int] = None
    """
    How often (if at all) to save ephemeral sharded checkpoints. These checkpoints are the same
    as those saved every `save_interval` except that at most only the most recent one of these is kept.
    This is useful when you want to checkpoint often for restarts in case of failures, but don't
    want to keep the majority of these checkpoints.

    For example, suppose you want to keep your checkpoints at every 1000 steps, but you also want to save
    a temporary checkpoint every 100 steps in case your job fails. In that case you would
    set `save_interval=1000` and `save_interval_ephemeral=100`.
    """

    save_num_checkpoints_to_keep: int = -1
    """
    How many sharded checkpoints to keep.
    """

    save_num_unsharded_checkpoints_to_keep: int = -1
    """
    How many unsharded checkpoints to keep.
    """

    save_overwrite: bool = False
    """
    If ``True``, overwrite any conflicting checkpoint files.
    """

    force_save_unsharded: bool = False
    """
    Save an unsharded checkpoint before training (even during a dry run).
    Use this option with `--load-path={PATH}` and `--dry_run` to convert a sharded
    checkpoint into an unsharded checkpoint.
    """

    no_pre_train_checkpoint: bool = False
    """
    Skip saving pre-train checkpoint.
    """

    load_path: Optional[str] = None
    """
    The path to a training checkpoint to restore/resume from. If not set, then training begins from scratch.

    Note that you can make use of the "path.last_checkpoint" Omegaconfig YAML resolver here, which takes
    a local or remote directory and resolves to the latest checkpoint (sharded or unsharded) in that directory.
    For example,

    ```bash
    --load_path='${path.last_checkpoint:s3://ai2-llm/checkpoints/7b/v1_5-mix-run-001}'
    ```

    If `try_load_latest_save` is set and saved checkpoints exist, then `load_path` will be overriden
    by the latest saved checkpoint.
    """

    load_path_sharded_checkpointer: Optional[ShardedCheckpointerType] = None
    """
    The sharded checkpointer type to use to load the initial checkpoint from ``load_path``.
    """

    try_load_latest_save: bool = False
    """
    If set, then training will be resumed from the latest checkpoint in the local save folder, falling
    back to the latest checkpoint in the remote save folder if none exists. If there are no checkpoints
    in the local and remote save folders, then checkpoint loading will fall back to `load_path`.
    """

    reset_optimizer_state: bool = False
    """
    When this is set, we restore the model from a checkpoint (if given), but we leave the optimizer uninitialized.
    We also set a new learning rate schedule that does a new warmup, such that it intercepts the original learning
    curve (according to the current learning rate schedule settings), and continues from there.
    """

    reset_trainer_state: bool = False
    """
    When this is set we don't restore the trainer state from a checkpoint.
    """

    sharded_checkpointer: ShardedCheckpointerType = ShardedCheckpointerType.torch_legacy
    """
    The name of the sharded checkpointer to use to save (sharded) checkpoints throughout training.
    """

    new_style_checkpoints: Optional[bool] = None
    """
    Deprecated. Use ``sharded_checkpointer`` instead.
    """

    max_duration: Union[int, str] = 10000
    """
    How long to train for.

    If specified without a unit (the default), the units are assumed to be steps.
    You can also specify this in terms of tokens, for example: `max_duration="2e12T"` means train until
    2 trillion tokens.
    """

    global_train_batch_size: int = 512
    """
    The effective global batch size.
    """

    device_train_batch_size: Optional[int] = None  # calculated automatically
    """
    Don't set this manually. This will be set to ``global_train_batch_size // world_size``.
    """

    device_train_microbatch_size: int = 16
    """
    The number of instances passed to the model in a single forward-backward pass. You should set
    this as large as you can based on available GPU memory.
    """

    device_eval_batch_size: int = 16
    """
    The number of evaluation instances passed to the model in a single forward pass on each device.
    """

    eval_subset_num_batches: int = -1
    """
    The number of batches to use for downstream evaluation from each dataset.
    """

    eval_on_load: bool = False
    """
    When resuming from a checkpoint, run the evaluation loop right away.
    """

    device_train_grad_accum: Optional[int] = None  # calculated automatically
    """
    Don't set this manually. This will be set to ``device_train_batch_size // device_train_microbatch_size``.
    """

    max_grad_norm: Optional[float] = None
    """
    Clip gradient norms to this value if set.
    """

    max_grad_norm_ratio: Optional[float] = None
    """
    If set, gradient norms will be clipped to `max_grad_norm_ratio * exp_avg(norm(grad))`.
    This takes priority over `max_grad_norm` when set.
    """

    precision: Optional[str] = None
    """
    Precision to train with (e.g. "amp_bf16", "amp_fp16", or "fp32").
    """

    wandb: Optional[WandbConfig] = None
    """
    Weights & Biases configuration.
    """

    speed_monitor: SpeedMonitorConfig = field(default_factory=SpeedMonitorConfig)
    """
    Speed monitor configuration.
    """

    console_log_interval: int = 1
    """
    How often to log to the console.
    """

    gen1_gc_interval: Optional[int] = 1
    """
    How often (in steps) to run generation 1 garbage collection.
    Set to ``None`` to use automatic garbage collection (i.e. we don't mess with it).
    """

    compile: Optional[CompilerConfig] = None
    """
    Settings for compiling the model with ``torch.compile()``.
    """

    distributed_strategy: Optional[DistributedStrategy] = DistributedStrategy.fsdp
    """
    Distributed strategy for OLMo model (eg. single GPU, DDP, FSDP).
    """

    fsdp: Optional[FSDPConfig] = field(default_factory=FSDPConfig)
    """
    Fully sharded data parallel settings.
    """

    ddp: Optional[DDPConfig] = None
    """
    DDP settings.
    """

    softmax_auxiliary_loss: bool = False
    """
    If ``True``, we add the auxiliary loss function from PaLM that encourages the softmax
    normalizing term to be close to 0.
    """

    auxiliary_loss_multiplier: Optional[float] = 1e-4
    """
    Used with `softmax_auxiliary_loss`. PaLM uses 1e-4, Chameleon uses 1e-5.
    """

    time_limit: Optional[float] = None
    """
    The maximum amount of time to train for before saving a checkpoint and ending early.
    """

    extra_steps_after_cancel: int = 10
    """
    Under certain conditions when a run is canceled we train for a few extra steps after saving
    the final checkpoint so that when the run is restarted from the latest checkpoint we have some
    overlap in metrics.
    """

    early_stopping_factor: Optional[float] = None

    save_data_indices: bool = True
    """
    Save training data indices from each batch for each worker.
    """

    python_profiling: bool = False
    """
    Whether to run the Python profiler on batches 6, 7, and 8.
    """

    torch_profiling: bool = False
    """
    Whether to run the PyTorch profiler on batches 6, 7, and 8.
    """

    stop_at: Optional[int] = None
    """
    Stop at a specific step.
    """

    stop_after: Optional[int] = None
    """
    Stop after a specific number of steps.
    """

    activation_checkpointing: Optional[ActivationCheckpointingStrategy] = None
    """
    The activation checkpointing strategy to use.
    """

    fused_loss: Optional[bool] = None
    """
    Whether to use the fused CE loss function from `flash-attn`.
    """

    hf_datasets_cache_dir: Optional[str] = None
    """
    Deprecated, HF datasets are now stored in `olmo_data.hf_datasets`.

    Path to cache directory of HF datasets saved with `datasets.save_to_disk`.
    """

    module_outputs_save_steps: Optional[List[int]] = None
    """
    Outputs of model submodules are saved during the provided steps. Submodule outputs
    can be compared using `scripts/compare_module_outputs.py`.
    """

    @property
    def autocast_precision(self) -> torch.dtype:
        if self.precision == "amp_bf16":
            return torch.bfloat16
        elif self.precision == "amp_fp16":
            return torch.float16
        elif self.precision == "fp32":
            return torch.float32
        else:
            raise ValueError(f"Unexpected precision type '{self.precision}'")

    @property
    def fsdp_precision(self) -> Optional[MixedPrecision]:
        if self.fsdp is not None:
            if self.fsdp.precision is None:
                return None
            elif self.fsdp.precision == FSDPPrecision.pure:
                return MixedPrecision(
                    param_dtype=self.autocast_precision,
                    reduce_dtype=self.autocast_precision,
                    buffer_dtype=self.autocast_precision,
                )
            elif self.fsdp.precision == FSDPPrecision.mixed:
                return MixedPrecision(
                    param_dtype=self.autocast_precision,
                    reduce_dtype=torch.float32,
                    buffer_dtype=self.autocast_precision,
                )
            else:
                raise NotImplementedError(f"{self.fsdp.precision}")
        else:
            raise ValueError("self.fsdp is None!")

    @classmethod
    def update_legacy_settings(cls, config: D) -> D:
        new_config = config.copy()
        if om.is_dict(new_config):
            assert isinstance(new_config, DictConfig)

            if hasattr(new_config, "activation_checkpointing"):
                if new_config.activation_checkpointing is False:
                    new_config.activation_checkpointing = None
                if new_config.activation_checkpointing is True:
                    new_config.activation_checkpointing = ActivationCheckpointingStrategy.whole_layer

            if hasattr(new_config, "optimizer"):
                new_config.optimizer = OptimizerConfig.update_legacy_settings(new_config.optimizer)

        return new_config<|MERGE_RESOLUTION|>--- conflicted
+++ resolved
@@ -556,11 +556,8 @@
     inverse_sqrt_with_warmup = "inverse_sqrt_with_warmup"
     max_scheduler = "max_scheduler"
     constant = "constant"
-<<<<<<< HEAD
+    cosine_linear_envelope = "cosine_linear_envelope"
     constant_with_warmup = "constant_with_warmup"
-=======
-    cosine_linear_envelope = "cosine_linear_envelope"
->>>>>>> 0b920774
 
 
 class SchedulerUnits(StrEnum):
